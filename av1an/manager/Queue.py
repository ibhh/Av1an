import concurrent
import concurrent.futures
import sys
import time
from pathlib import Path

from av1an.chunk import Chunk
from av1an.logger import log
from av1an.resume import write_progress_file
from av1an.target_quality import TargetQuality
from av1an.utils import frame_probe, terminate
from .Pipes import tqdm_bar


def frame_check_output(chunk: Chunk, expected_frames: int) -> int:
    actual_frames = frame_probe(chunk.output_path)
    if actual_frames != expected_frames:
        msg = f'Chunk #{chunk.index}: {actual_frames}/{expected_frames} fr'
        log(msg)
        print('::' + msg)
    return actual_frames


class Queue:
    """
    Queue manager with ability to add/remove/restart jobs
    """

    def __init__(self, project, chunk_queue):
        self.chunk_queue = chunk_queue
        self.queue = []
        self.project = project
        self.thread_executor = concurrent.futures.ThreadPoolExecutor()
        self.status = "Ok"
        self.tq = TargetQuality(project) if project.target_quality else None

    def encoding_loop(self):
        if len(self.chunk_queue) != 0:
            with concurrent.futures.ThreadPoolExecutor(
                max_workers=self.project.workers
            ) as executor:
                future_cmd = {
                    executor.submit(self.encode_chunk, cmd): cmd
                    for cmd in self.chunk_queue
                }
                for future in concurrent.futures.as_completed(future_cmd):
                    try:
                        future.result()
                    except Exception as exc:
                        _, _, exc_tb = sys.exc_info()
                        print(f"Encoding error {exc}\nAt line {exc_tb.tb_lineno}")
                        terminate()
        self.project.counter.close()

    def encode_chunk(self, chunk: Chunk):
        """
        Encodes a chunk. If chunk fails, restarts it limited amount of times.
        Return if executed just fine, sets status fatal for queue if failed

        :param chunk: The chunk to encode
        :return: None
        """
        restart_count = 0

        while restart_count < 3:
            try:
                st_time = time.time()

                chunk_frames = chunk.frames

                log(f"Enc: {chunk.index}, {chunk_frames} fr")

<<<<<<< HEAD
                # Target Quality Mode / if failed twice before -> increase q to improve chances of success
                if self.project.target_quality and restart_count < 2:
                    if self.project.target_quality_method == 'per_shot':
=======
                # Target Quality Mode
                if self.project.target_quality:
                    if self.project.target_quality_method == "per_shot":
>>>>>>> 3e72f516
                        self.tq.per_shot_target_quality_routine(chunk)
                    if self.project.target_quality_method == "per_frame":
                        self.tq.per_frame_target_quality_routine(chunk)
                elif self.project.target_quality:
                    log(f'Chunk #{chunk.index} Trying to increase q to avoid encoding failure!')
                    if self.project.target_quality_method == 'per_shot':
                        chunk.per_shot_target_quality_cq += 1
                        log(f'Chunk #{chunk.index} Increased shot_target_quality to '
                            f'{str(chunk.per_shot_target_quality_cq)}!')
                    if self.project.target_quality_method == 'per_frame':
                        log(f'Chunk #{chunk.index} Increasing q for per frame quality is not supported yet!')

                # skip first pass if reusing
                start = (
                    2
                    if self.project.reuse_first_pass and self.project.passes >= 2
                    else 1
                )

                # Run all passes for this chunk
                for current_pass in range(start, self.project.passes + 1):
                    tqdm_bar(
                        self.project,
                        chunk,
                        self.project.encoder,
                        self.project.counter,
                        chunk_frames,
                        self.project.passes,
                        current_pass,
                    )

                # get the number of encoded frames, if no check assume it worked and encoded same number of frames
<<<<<<< HEAD
                encoded_frames = chunk_frames if self.project.no_check else frame_check_output(chunk, chunk_frames)

                # write this chunk as done if it encoded correctly
                if encoded_frames == chunk_frames:
                    write_progress_file(Path(self.project.temp / 'done.json'), chunk, encoded_frames)
                else:
                    restart_count += 1
                    msg = f'Chunk #{chunk.index} Encoder did not finish with expected frame count!'
                    log(msg)
                    print(f'{msg}\n')

                    if restart_count == 3:
                        log(f'Chunk #{chunk.index} Finishing anyway because it could not be fixed automatically.')
                    else:
                        continue

                enc_time = round(time.time() - st_time, 2)
                log(f'Done: {chunk.index} Fr: {encoded_frames}/{chunk_frames}')
                log(f'Fps: {round(encoded_frames / enc_time, 4)} Time: {enc_time} sec.')
=======
                encoded_frames = (
                    chunk_frames
                    if self.project.no_check
                    else self.frame_check_output(chunk, chunk_frames)
                )

                # write this chunk as done if it encoded correctly
                if encoded_frames == chunk_frames:
                    write_progress_file(
                        Path(self.project.temp / "done.json"), chunk, encoded_frames
                    )

                enc_time = round(time.time() - st_time, 2)
                log(f"Done: {chunk.index} Fr: {encoded_frames}/{chunk_frames}")
                log(f"Fps: {round(encoded_frames / enc_time, 4)} Time: {enc_time} sec.")
>>>>>>> 3e72f516
                return

            except Exception as e:
                msg1, msg2, msg3 = (
                    f"Chunk #{chunk.index} crashed",
                    f"Exception: {type(e)} {e}",
                    "Restarting chunk",
                )
                log(msg1, msg2, msg3)
                print(f"{msg1}\n::{msg2}\n::{msg3}")
                restart_count += 1

        msg1, msg2 = (
            "FATAL",
            f"Chunk #{chunk.index} failed more than 3 times, shutting down thread",
        )
        log(msg1, msg2)
<<<<<<< HEAD
        print(f'::{msg1}\n::{msg2}')
        self.status = 'FATAL'
=======
        print(f"::{msg1}\n::{msg2}")
        self.status = "FATAL"

    def frame_check_output(
        self, chunk: Chunk, expected_frames: int, last_chunk=False
    ) -> int:
        actual_frames = frame_probe(chunk.output_path)
        if actual_frames != expected_frames:
            msg = f"Chunk #{chunk.index}: {actual_frames}/{expected_frames} fr"
            log(msg)
            print("::" + msg)
        return actual_frames
>>>>>>> 3e72f516
<|MERGE_RESOLUTION|>--- conflicted
+++ resolved
@@ -70,15 +70,9 @@
 
                 log(f"Enc: {chunk.index}, {chunk_frames} fr")
 
-<<<<<<< HEAD
                 # Target Quality Mode / if failed twice before -> increase q to improve chances of success
                 if self.project.target_quality and restart_count < 2:
-                    if self.project.target_quality_method == 'per_shot':
-=======
-                # Target Quality Mode
-                if self.project.target_quality:
-                    if self.project.target_quality_method == "per_shot":
->>>>>>> 3e72f516
+                    if self.project.target_quality_method == "per_shot""":
                         self.tq.per_shot_target_quality_routine(chunk)
                     if self.project.target_quality_method == "per_frame":
                         self.tq.per_frame_target_quality_routine(chunk)
@@ -111,27 +105,6 @@
                     )
 
                 # get the number of encoded frames, if no check assume it worked and encoded same number of frames
-<<<<<<< HEAD
-                encoded_frames = chunk_frames if self.project.no_check else frame_check_output(chunk, chunk_frames)
-
-                # write this chunk as done if it encoded correctly
-                if encoded_frames == chunk_frames:
-                    write_progress_file(Path(self.project.temp / 'done.json'), chunk, encoded_frames)
-                else:
-                    restart_count += 1
-                    msg = f'Chunk #{chunk.index} Encoder did not finish with expected frame count!'
-                    log(msg)
-                    print(f'{msg}\n')
-
-                    if restart_count == 3:
-                        log(f'Chunk #{chunk.index} Finishing anyway because it could not be fixed automatically.')
-                    else:
-                        continue
-
-                enc_time = round(time.time() - st_time, 2)
-                log(f'Done: {chunk.index} Fr: {encoded_frames}/{chunk_frames}')
-                log(f'Fps: {round(encoded_frames / enc_time, 4)} Time: {enc_time} sec.')
-=======
                 encoded_frames = (
                     chunk_frames
                     if self.project.no_check
@@ -143,11 +116,20 @@
                     write_progress_file(
                         Path(self.project.temp / "done.json"), chunk, encoded_frames
                     )
+                else:
+                    restart_count += 1
+                    msg = f"Chunk #{chunk.index} Encoder did not finish with expected frame count!"
+                    log(msg)
+                    print(f"{msg}\n")
+
+                    if restart_count == 3:
+                        log(f"Chunk #{chunk.index} Finishing anyway because it could not be fixed automatically.")
+                    else:
+                        continue
 
                 enc_time = round(time.time() - st_time, 2)
                 log(f"Done: {chunk.index} Fr: {encoded_frames}/{chunk_frames}")
                 log(f"Fps: {round(encoded_frames / enc_time, 4)} Time: {enc_time} sec.")
->>>>>>> 3e72f516
                 return
 
             except Exception as e:
@@ -165,20 +147,5 @@
             f"Chunk #{chunk.index} failed more than 3 times, shutting down thread",
         )
         log(msg1, msg2)
-<<<<<<< HEAD
-        print(f'::{msg1}\n::{msg2}')
-        self.status = 'FATAL'
-=======
         print(f"::{msg1}\n::{msg2}")
-        self.status = "FATAL"
-
-    def frame_check_output(
-        self, chunk: Chunk, expected_frames: int, last_chunk=False
-    ) -> int:
-        actual_frames = frame_probe(chunk.output_path)
-        if actual_frames != expected_frames:
-            msg = f"Chunk #{chunk.index}: {actual_frames}/{expected_frames} fr"
-            log(msg)
-            print("::" + msg)
-        return actual_frames
->>>>>>> 3e72f516
+        self.status = "FATAL"